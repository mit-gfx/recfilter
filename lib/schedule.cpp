#include "recfilter.h"
#include "recfilter_internals.h"
#include "modifiers.h"

using std::cerr;
using std::endl;
using std::vector;
using std::map;
using std::string;
using std::stringstream;
using std::pair;
using std::make_pair;

using namespace Halide;
using namespace Halide::Internal;

#define PURE_DEF  (-1)

static const VarOrRVar GPU_THREAD[] = {
    VarOrRVar("__thread_id_x",false),
    VarOrRVar("__thread_id_y",false),
    VarOrRVar("__thread_id_z",false),
};

static const VarOrRVar GPU_BLOCK[] = {
    VarOrRVar("__block_id_x",false),
    VarOrRVar("__block_id_y",false),
    VarOrRVar("__block_id_z",false),
};

// -----------------------------------------------------------------------------

static string remove_dollar(string s) {
    string r = s;
    int pos = std::min(r.find("$"), r.find("."));
    if (pos != r.npos) {
        r.erase(pos);
    }
    return (r.empty() ? "tmp" : r);
}

// -----------------------------------------------------------------------------

/** Remove the pure def of a Function and arithmetically add it to
 * the expression of the first update def; leaving the pure def undefined */
static void add_pure_def_to_first_update_def(Function f) {
    vector<string> args   = f.args();
    vector<Expr>   values = f.values();
    vector<UpdateDefinition> updates = f.updates();

    // nothing to do if function has no update defs
    // or if all pure defs are undefined
    bool pure_def_undefined = is_undef(values);
    if (pure_def_undefined || updates.empty()) {
        return;
    }

    // add pure def to the first update def
    for (int j=0; j<updates[0].values.size(); j++) {
        // replace pure args by update def args in the pure value
        Expr val = values[j];
        for (int k=0; k<args.size(); k++) {
            val = substitute(args[k], updates[0].args[k], val);
        }

        // remove let statements in the expression because we need to
        // compare calling args
        updates[0].values[j] = remove_lets(updates[0].values[j]);

        // remove call to current pixel of the function
        updates[0].values[j] = substitute_func_call_with_args(f.name(),
                updates[0].args, val, updates[0].values[j]);
    }

    // set all pure defs to zero or undef
    for (int i=0; i<values.size(); i++) {
        values[i] = undef(f.output_types()[i]);
    }

    f.clear_all_definitions();
    f.define(args, values);
    for (int i=0; i<updates.size(); i++) {
        f.define_update(updates[i].args, updates[i].values);
    }
}

// -----------------------------------------------------------------------------

RecFilterSchedule::RecFilterSchedule(RecFilter& r, vector<string> fl) :
    recfilter(r), func_list(fl) {}


bool RecFilterSchedule::empty(void) {
    return func_list.empty();
}

bool RecFilterSchedule::contains_vars_with_tag(VarTag vtag) {
    bool empty = true;
    for (int j=0; j<func_list.size(); j++) {
        RecFilterFunc f = recfilter.internal_function(func_list[j]);
        map< int,vector<VarOrRVar> > var_list = var_list_by_tag(f, vtag);

        Func F(f.func);

        // check if valid pure definition has any vars with this tag
        if (!is_undef(F.values()) && var_list.find(PURE_DEF)!=var_list.end()) {
            empty &= var_list[PURE_DEF].empty();
        }

        // check if any valid update definition has any vars with this tag
        for (int i=0; i<F.num_update_definitions(); i++) {
            if (!is_undef(F.update_values(i)) && var_list.find(i)!=var_list.end()) {
                empty &= var_list[i].empty();
            }
        }
    }
    return !empty;
}

map< int,vector<VarOrRVar> > RecFilterSchedule::var_list_by_tag(RecFilterFunc f, VarTag vtag) {
    bool ignore_count = !vtag.has_count();
    map< int,vector<VarOrRVar> > var_list;
    map<string,VarTag>::iterator vit;

    for (vit = f.pure_var_category.begin(); vit!=f.pure_var_category.end(); vit++) {
        if (ignore_count) {
            if (vit->second.same_except_count(vtag)) {
                var_list[PURE_DEF].push_back(Var(vit->first));
            }
        } else {
            if (vit->second == vtag) {
                var_list[PURE_DEF].push_back(Var(vit->first));
            }
        }
    }
    for (int i=0; i<f.update_var_category.size(); i++) {
        for (vit=f.update_var_category[i].begin(); vit!=f.update_var_category[i].end(); vit++) {
            if (ignore_count) {
                if (vit->second.same_except_count(vtag)) {
                    var_list[i].push_back(Var(vit->first));
                }
            } else {
                if (vit->second == vtag) {
                    var_list[i].push_back(Var(vit->first));
                }
            }
        }
    }

    return var_list;
}

map<int,VarOrRVar> RecFilterSchedule::var_by_tag(RecFilterFunc f, VarTag vtag) {
    map<int,VarOrRVar> var_list;
    map<string,VarTag>::iterator vit;
    for (vit = f.pure_var_category.begin(); vit!=f.pure_var_category.end(); vit++) {
        if (vit->second == vtag) {
            if (var_list.find(PURE_DEF)==var_list.end()) {
                var_list.insert(make_pair(PURE_DEF, Var(vit->first)));
            } else {
                cerr << "Found multiple vars with the scheduling tag " << vtag
                     << " in pure def of " << f.func.name() << endl;
                cerr << f << endl;
                assert(false);
            }
        }
    }
    for (int i=0; i<f.update_var_category.size(); i++) {
        for (vit=f.update_var_category[i].begin(); vit!=f.update_var_category[i].end(); vit++) {
            if (vit->second == vtag) {
                if (var_list.find(i)==var_list.end()) {
                    var_list.insert(make_pair(i, Var(vit->first)));
                } else {
                    cerr << "Found multiple vars with the scheduling tag " << vtag
                         << " in update def " << i << " of " << f.func.name() << endl;
                    cerr << f << endl;
                    assert(false);
                }
            }
        }
    }

    return var_list;
}

// -----------------------------------------------------------------------------

RecFilterSchedule& RecFilterSchedule::compute_globally(void) {
    for (int j=0; j<func_list.size(); j++) {
        RecFilterFunc& rF = recfilter.internal_function(func_list[j]);
        Func            F = Func(rF.func);

        // nothing to do if the function is already compute root
        if (F.function().schedule().compute_level().is_root() &&
            F.function().schedule().store_level().is_root()) {
            continue;
        }

        // remove the initializations of all inter tile scans to avoid extra
        // kernel execution for initializing the output buffer for GPU schedule
        // this also ensure that this module is only enabled if the filter is tiled
        if (rF.func_category==INTER) {
            add_pure_def_to_first_update_def(F.function());
        }

        if (F.function().schedule().compute_level().is_inline() &&
            F.function().schedule().store_level().is_inline()) {
            F.compute_root();
            rF.pure_schedule.push_back("compute_root()");
        } else {
            cerr << "Cannot set " << F.name() << " to be computed in global memory "
                 << "because it is already scheduled to be computed locally" << endl;
            assert(false);
        }
    }
    return *this;
}

RecFilterSchedule& RecFilterSchedule::compute_locally(void) {
    for (int j=0; j<func_list.size(); j++) {
        RecFilterFunc& rF = recfilter.internal_function(func_list[j]);
        Func            F = Func(rF.func);

        // ignore if this is a reindexing function
        if (rF.func_category==REINDEX) {
            continue;
        }

        // function and loop level within which this function must be computed
        Func consumer_func;
        Var  consumer_var;

        if (rF.external_consumer_func.defined()) {
            // use an external function as consumer and loop level
            consumer_func = rF.external_consumer_func;
            consumer_var  = rF.external_consumer_var;
        } else {

            // use an internal Func as consumer, go to all internal
            // functions and find one that is the producer of this function
            bool found = false;
            for (int i=0; i<func_list.size() && !found; i++) {
                RecFilterFunc& rf = recfilter.internal_function(func_list[i]);
                if (rf.func_category==REINDEX && rf.producer_func==F.name()) {
<<<<<<< HEAD
                    if (consumer_func.defined()) {
                        cerr << F.name() << " cannot be computed locally in another function "
                            << "because it is has multiple consumers" << endl;
                        assert(false);
                    }
                    consumer_func = Func(rf.func);
                    consumer_func.compute_root();
                    rf.pure_schedule.push_back("compute_root()");

                    // find the innermost tile index to use as loop level
                    // GPU targets - this is CUDA tile index x
                    // CPU targets - this is first OUTER index
                    if (recfilter.target().has_gpu_feature()) {
                        consumer_var = Var::gpu_blocks();
                    } else{
                        map<int,VarOrRVar> outer_vlist = var_by_tag(rf, VarTag(OUTER,0));
                        if (outer_vlist.find(PURE_DEF) == outer_vlist.end()) {
                            cerr << F.name() << " cannot be computed locally in another function "
                                << "because the external function does not have a tile "
                                << "index where " << F.name() << " can be computed" << endl;
                            assert(false);
=======
                    found = true;

                    // if the consumer has an external consumer then just
                    // use the external consumer
                    if (rf.external_consumer_func.defined()) {
                        consumer_func = rf.external_consumer_func;
                        consumer_var  = rf.external_consumer_var;
                    } else {
                        consumer_func = Func(rf.func);
                        consumer_func.compute_root();
                        rf.pure_schedule.push_back("compute_root()");

                        // find the innermost tile index to use as loop level
                        // GPU targets - this is CUDA tile index x
                        // CPU targets - this is first OUTER index
                        if (recfilter.target().has_gpu_feature()) {
                            consumer_var = Var::gpu_blocks();
                        } else{
                            map<int,VarOrRVar> outer_vlist = var_by_tag(rf, VarTag(OUTER,0));
                            if (outer_vlist.find(PURE_DEF) == outer_vlist.end()) {
                                cerr << F.name() << " cannot be computed locally in another function "
                                    << "because the function calling it does not seem to have outer "
                                    << "variable where " << F.name() << " can be computed" << endl;
                                assert(false);
                            }
                            consumer_var = outer_vlist.find(PURE_DEF)->second.var;
>>>>>>> 9c0c7cd5
                        }
                    }
                }
            }
        }

        if (consumer_func.defined()) {
            string compute_level_str = "compute_at(" + consumer_func.name() + ", Var(\""
                + consumer_var.name() + "\"))";

            // functions consumed by this function should be computed at same level
            for (int i=0; i<func_list.size(); i++) {
                RecFilterFunc& rf = recfilter.internal_function(func_list[i]);
                if (rf.func_category==REINDEX && rf.consumer_func==F.name()) {
                    Func(rf.func).compute_at(consumer_func, consumer_var);
                    rf.pure_schedule.push_back(compute_level_str);
                }
            }

            F.compute_at(consumer_func, consumer_var);
            rF.pure_schedule.push_back(compute_level_str);

        } else {
            cerr << "Warning: " << F.name() << " cannot be computed locally in "
                << "another function because it is not consumed by any function" << endl;
            compute_globally();
        }
    }
    return *this;
}

RecFilterSchedule& RecFilterSchedule::parallel(VarTag vtag, int factor) {
    if (recfilter.target().has_gpu_feature()) {
        cerr << "Cannot use RecFilterSchedule::parallel() if compilation "
            << "target is GPU; use RecFilterSchedule::gpu_blocks() or "
            << "RecFilterSchedule::gpu_threads()" << endl;
        assert(false);
    }

    if (vtag.check(SCAN)) {
        cerr << "Cannot create parallel threads from scan variable" << endl;
        assert(false);
    }

    for (int j=0; j<func_list.size(); j++) {
        RecFilterFunc& rF = recfilter.internal_function(func_list[j]);
        Func            F = Func(rF.func);

        map<int,vector<VarOrRVar> > vars = var_list_by_tag(rF, vtag);
        map<int,vector<VarOrRVar> >::iterator vit;

        for (vit=vars.begin(); vit!=vars.end(); vit++) {
            int def = vit->first;
            vector<VarOrRVar> vlist= vit->second;

            for (int i=0; i<vlist.size(); i++) {
                VarOrRVar v = vlist[i];

                // only add scheduling to defs that are not undef
                if (def==PURE_DEF) {
                    if (!is_undef(F.values())) {
                        if (factor) {
                            F.parallel(v, factor);
                            rF.pure_schedule.push_back("parallel(Var(\"" + v.name() + "\")," + int_to_string(factor) + ")");
                        } else {
                            F.parallel(v);
                            rF.pure_schedule.push_back("parallel(Var(\"" + v.name() + "\"))");
                        }
                    }
                } else {
                    if (!is_undef(F.update_values(def))) {
                        if (factor) {
                            F.update(def).parallel(v, factor);
                            rF.update_schedule[def].push_back("parallel(Var(\"" + v.name() + "\")," + int_to_string(factor) + ")");
                        } else {
                            F.update(def).parallel(v);
                            rF.update_schedule[def].push_back("parallel(Var(\"" + v.name() + "\"))");
                        }
                    }
                }
            }
        }
    }
    return *this;
}

RecFilterSchedule& RecFilterSchedule::unroll(VarTag vtag, int factor) {
    for (int j=0; j<func_list.size(); j++) {
        RecFilterFunc& rF = recfilter.internal_function(func_list[j]);
        Func            F = Func(rF.func);

        map<int, vector<VarOrRVar> > vars = var_list_by_tag(rF, vtag);
        map<int, vector<VarOrRVar> >::iterator vit;

        for (vit=vars.begin(); vit!=vars.end(); vit++) {
            int def = vit->first;
            for (int i=0; i<vit->second.size(); i++) {
                VarOrRVar v = vit->second[i];

                // only add scheduling to defs that are not undef
                if (def==PURE_DEF) {
                    if (!is_undef(F.values())) {
                        if (factor) {
                            F.unroll(v, factor);
                            rF.pure_schedule.push_back("unroll(Var(\"" + v.name() + "\")," + int_to_string(factor) + ")");
                        } else {
                            F.unroll(v);
                            rF.pure_schedule.push_back("unroll(Var(\"" + v.name() + "\"))");
                        }
                    }
                } else {
                    if (!is_undef(F.update_values(def))) {
                        if (factor) {
                            F.update(def).unroll(v, factor);
                            rF.update_schedule[def].push_back("unroll(Var(\"" + v.name() + "\")," + int_to_string(factor) + ")");
                        } else {
                            F.update(def).unroll(v);
                            rF.update_schedule[def].push_back("unroll(Var(\"" + v.name() + "\"))");
                        }
                    }
                }
            }
        }
    }
    return *this;
}

RecFilterSchedule& RecFilterSchedule::vectorize(VarTag vtag, int factor) {
    for (int j=0; j<func_list.size(); j++) {
        RecFilterFunc& rF = recfilter.internal_function(func_list[j]);
        Func            F = Func(rF.func);

        map<int,VarOrRVar> vars = var_by_tag(rF, vtag);
        map<int,VarOrRVar>::iterator vit;

        for (vit=vars.begin(); vit!=vars.end(); vit++) {
            int def = vit->first;
            VarOrRVar v = vit->second;

            // only add scheduling to defs that are not undef
            if (def==PURE_DEF) {
                if (!is_undef(F.values())) {
                    if (factor) {
                        F.vectorize(v, factor);
                        rF.pure_schedule.push_back("vectorize(Var(\"" + v.name() + "\")," + int_to_string(factor) + ")");
                    } else {
                        F.vectorize(v);
                        rF.pure_schedule.push_back("vectorize(Var(\"" + v.name() + "\"))");
                    }
                }
            } else {
                if (!is_undef(F.update_values(def))) {
                    if (factor) {
                        F.update(def).vectorize(v, factor);
                        rF.update_schedule[def].push_back("vectorize(Var(\"" + v.name() + "\")," + int_to_string(factor) + ")");
                    } else {
                        F.update(def).vectorize(v);
                        rF.update_schedule[def].push_back("vectorize(Var(\"" + v.name() + "\"))");
                    }
                }
            }
        }
    }
    return *this;
}

RecFilterSchedule& RecFilterSchedule::gpu_blocks(VarTag v1) {
    return gpu_blocks(v1, VarTag(INVALID), VarTag(INVALID));
}

RecFilterSchedule& RecFilterSchedule::gpu_blocks(VarTag v1, VarTag v2) {
    return gpu_blocks(v1, v2, VarTag(INVALID));
}

RecFilterSchedule& RecFilterSchedule::gpu_blocks(VarTag v1, VarTag v2, VarTag v3) {
    if (!recfilter.target().has_gpu_feature()) {
        cerr << "Cannot use RecFilterSchedule::gpu_blocks() if compilation "
            << "target is not GPU; use RecFilterSchedule::parallel()" << endl;
        assert(false);
    }

    if (v1.check(SCAN) || v2.check(SCAN) || v3.check(SCAN)) {
        cerr << "Cannot map a scan variable to parallel GPU blocks" << endl;
        assert(false);
    }

    for (int j=0; j<func_list.size(); j++) {
        RecFilterFunc& rF = recfilter.internal_function(func_list[j]);
        Func            F = Func(rF.func);

        // no need to set gpu_blocks if the function is not compute root
        if (!rF.func.schedule().compute_level().is_root()) {
            continue;
        }

        map<int,VarOrRVar>::iterator vit;
        map<int,vector<VarOrRVar> > parallel_vars;
        map<int,int> next_gpu_block;

        for (int i=0; i<3; i++) {
            VarTag vtag;

            switch (i) {
                case 0: vtag = v1; break;
                case 1: vtag = v2; break;
                case 2: vtag = v3; break;
                default: break;
            }

            if (vtag == INVALID) {
                continue;
            }

            map<int,VarOrRVar> vars = var_by_tag(rF, vtag);
            for (vit=vars.begin(); vit!=vars.end(); vit++) {
                int def = vit->first;
                VarOrRVar v = vit->second.var;
                stringstream s;

                int block_id_x = 0;
                if (next_gpu_block.find(def) != next_gpu_block.end()) {
                    block_id_x = next_gpu_block[def];
                    next_gpu_block[def] = block_id_x+1;
                }
                next_gpu_block[def] = block_id_x+1;

                if (block_id_x<0 || block_id_x>2) {
                    cerr << "Cannot map more than three vars to GPU threads" << endl;
                    assert(false);
                }

                s << "parallel(Var(\"" << v.name() << "\")).";
                s << "rename(Var(\""   << v.name() << "\"), Var(\"" << GPU_BLOCK[block_id_x].name() << "\"))";

                // only add scheduling to defs that are not undef
                if (def==PURE_DEF) {
                    if (!is_undef(F.values())) {
                        F.parallel(v).rename(v, GPU_BLOCK[block_id_x]);
                        rF.pure_schedule.push_back(s.str());
                    } //else {
                    //F.gpu_single_thread();
                    //rF.pure_schedule.push_back("gpu_single_thread()");
                    //}
                } else {
                    if (!is_undef(F.update_values(def))) {
                        F.update(def).parallel(v).rename(v, GPU_BLOCK[block_id_x]);
                        rF.update_schedule[def].push_back(s.str());
                    }
                }
            }
        }
    }
    return *this;
}

RecFilterSchedule& RecFilterSchedule::gpu_threads(VarTag v1) {
    return gpu_threads(v1,VarTag(INVALID),VarTag(INVALID));
}

RecFilterSchedule& RecFilterSchedule::gpu_threads(VarTag v1, VarTag v2) {
    return gpu_threads(v1,v2,VarTag(INVALID));
}

RecFilterSchedule& RecFilterSchedule::gpu_threads(VarTag v1, VarTag v2, VarTag v3) {
    if (!recfilter.target().has_gpu_feature()) {
        cerr << "Cannot use RecFilterSchedule::gpu_threads() if compilation "
            << "target is not GPU; use RecFilterSchedule::parallel()" << endl;
        assert(false);
    }

    if (v1.check(SCAN) || v2.check(SCAN) || v3.check(SCAN)) {
        cerr << "Cannot map a scan variable to parallel threads" << endl;
        assert(false);
    }

    for (int j=0; j<func_list.size(); j++) {
        RecFilterFunc& rF = recfilter.internal_function(func_list[j]);
        Func            F = Func(rF.func);

        map<int,VarOrRVar>::iterator vit;
        map<int,vector<VarOrRVar> > parallel_vars;
        map<int,int> next_gpu_thread;

        for (int i=0; i<3; i++) {
            VarTag vtag;

            switch (i) {
                case 0: vtag = v1; break;
                case 1: vtag = v2; break;
                default:vtag = v3; break;
            }

            if (vtag == INVALID) {
                continue;
            }

            map<int,VarOrRVar> vars = var_by_tag(rF, vtag);
            for (vit=vars.begin(); vit!=vars.end(); vit++) {
                int def = vit->first;
                VarOrRVar v = vit->second.var;
                stringstream s;

                int thread_id_x = 0;
                if (next_gpu_thread.find(def) != next_gpu_thread.end()) {
                    thread_id_x = next_gpu_thread[def];
                    next_gpu_thread[def] = thread_id_x+1;
                }
                next_gpu_thread[def] = thread_id_x+1;

                if (thread_id_x<0 || thread_id_x>2) {
                    cerr << "Cannot map more than three vars to GPU threads" << endl;
                    assert(false);
                }

                s << "parallel(Var(\"" << v.name() << "\")).";
                s << "rename(Var(\""   << v.name() << "\"), Var(\"" << GPU_THREAD[thread_id_x].name() << "\"))";

                // only add scheduling to defs that are not undef
                if (def==PURE_DEF) {
                    if (!is_undef(F.values())) {
                        F.parallel(v).rename(v, GPU_THREAD[thread_id_x]);
                        rF.pure_schedule.push_back(s.str());
                    }
                } else {
                    if (!is_undef(F.update_values(def))) {
                        F.update(def).parallel(v).rename(v, GPU_THREAD[thread_id_x]);
                        rF.update_schedule[def].push_back(s.str());
                    }
                }
            }
        }
    }
    return *this;
}

RecFilterSchedule& RecFilterSchedule::reorder(VarTag x, VarTag y) {
    return reorder({x,y});
}

RecFilterSchedule& RecFilterSchedule::reorder(VarTag x, VarTag y, VarTag z) {
    return reorder({x,y,z});
}

RecFilterSchedule& RecFilterSchedule::reorder(VarTag x, VarTag y, VarTag z, VarTag w) {
    return reorder({x,y,z,w});
}

RecFilterSchedule& RecFilterSchedule::reorder(VarTag x, VarTag y, VarTag z, VarTag w, VarTag t) {
    return reorder({x,y,z,w,t});
}

RecFilterSchedule& RecFilterSchedule::reorder(VarTag x, VarTag y, VarTag z, VarTag w, VarTag s, VarTag t) {
    return reorder({x,y,z,w,s,t});
}

RecFilterSchedule& RecFilterSchedule::reorder(VarTag x, VarTag y, VarTag z, VarTag w, VarTag s, VarTag t, VarTag u) {
    return reorder({x,y,z,w,s,t,u});
}

RecFilterSchedule& RecFilterSchedule::reorder_storage(VarTag x, VarTag y) {
    return reorder_storage({x,y});
}

RecFilterSchedule& RecFilterSchedule::reorder_storage(VarTag x, VarTag y, VarTag z) {
    return reorder_storage({x,y,z});
}

RecFilterSchedule& RecFilterSchedule::reorder_storage(VarTag x, VarTag y, VarTag z, VarTag w) {
    return reorder({x,y,z,w});
}

RecFilterSchedule& RecFilterSchedule::reorder_storage(VarTag x, VarTag y, VarTag z, VarTag w, VarTag t) {
    return reorder_storage({x,y,z,w,t});
}

RecFilterSchedule& RecFilterSchedule::fuse(VarTag vtag1, VarTag vtag2) {
    for (int j=0; j<func_list.size(); j++) {
        RecFilterFunc& rF = recfilter.internal_function(func_list[j]);
        Func            F = Func(rF.func);

        map<int,VarOrRVar> vars1 = var_by_tag(rF, vtag1);
        map<int,VarOrRVar> vars2 = var_by_tag(rF, vtag2);
        map<int,VarOrRVar>::iterator vit;

        for (vit=vars1.begin(); vit!=vars1.end(); vit++) {
            int def = vit->first;
            VarOrRVar v1 = vit->second;
            if (vars2.find(def) != vars2.end()) {
                VarOrRVar v2 = vars2.find(def)->second;

                string s = "fuse(Var(\"" + v1.name() + "\"), Var(\"" + v2.name()
                    + "\"), Var(\"" + v1.name() + "\"))";

                // only add scheduling to defs that are not undef
                if (def==PURE_DEF) {
                    if (!is_undef(F.values())) {
                        F.fuse(v1,v2,v1);
                        rF.pure_var_category.erase(v2.name());
                        rF.pure_schedule.push_back(s);
                    }
                } else {
                    if (!is_undef(F.update_values(def))) {
                        F.update(def).fuse(v1,v2,v1);
                        rF.update_var_category[def].erase(v2.name());
                        rF.update_schedule[def].push_back(s);
                    }
                }
            }
        }
    }
    return *this;
}

RecFilterSchedule& RecFilterSchedule::split(VarTag vtag, int factor) {
    return split(vtag, factor, INVALID, INVALID);
}

RecFilterSchedule& RecFilterSchedule::split(VarTag vtag, int factor, VarTag var_in) {
    return split(vtag, factor, var_in, INVALID);
}

RecFilterSchedule& RecFilterSchedule::split(VarTag vtag, int factor, VarTag var_in, VarTag var_out) {
    if (vtag.check(SPLIT)) {
        cerr << "Cannot split the variable which was created by split scheduling ops" << endl;
        assert(false);
    }
    if (var_in .check(SCAN) || var_in .check(SPLIT) || var_in .check(FULL) ||
            var_out.check(SCAN) || var_out.check(SPLIT) || var_out.check(FULL)) {
        cerr << "VarTag for the new dimension created by split must be one of "
            << "inner(), outer(), inner(i) and outer(k)" << endl;
        assert(false);
    }

    for (int j=0; j<func_list.size(); j++) {
        RecFilterFunc& rF = recfilter.internal_function(func_list[j]);
        Func            F = Func(rF.func);

        // check if the new tag has a count, if not then the use the max possible count
        // afterwards we can use reassign_vartag_counts() to get continuous counts
        // check that vtag_new is not already used
        map<string,VarTag>::iterator z;
        for (z=rF.pure_var_category.begin(); z!=rF.pure_var_category.end(); z++) {
            if (z->second==var_in || z->second==var_out) {
                cerr << "Cannot use " << var_in << " or " << var_out << " as the tag "
                    << "for the new dimesnsion created by split() because "
                    << F.name() << " already has a dimension with the same tag "
                    << "in pure definition" << endl;
                assert(false);
            }
        }
        for (int i=0; i<rF.update_var_category.size(); i++) {
            for (z=rF.update_var_category[i].begin(); z!=rF.update_var_category[i].end(); z++) {
                if (z->second==var_in || z->second==var_out) {
                    cerr << "Cannot use " << var_in << " or " << var_out << " as the tag "
                        << "for the new dimesnsion created by split() because "
                        << F.name() << " already has a dimension with the same tag "
                        << "in update definition" << i << endl;
                    assert(false);
                }
            }
        }

        // use default tags if they are empty
        VarTag vin = (var_in ==INVALID ? vtag|SPLIT : var_in);
        VarTag vout= (var_out==INVALID ? vtag       : var_out);

        // add a count if they dont have a count
        vin = (vin ==INNER || vin ==OUTER ? vin = vin |__4 : vin);
        vout= (vout==INNER || vout==OUTER ? vout= vout|__4 : vout);

        map<int,VarOrRVar> vars = var_by_tag(rF, vtag);
        map<int,VarOrRVar>::iterator vit;

        for (vit=vars.begin(); vit!=vars.end(); vit++) {
            int def = vit->first;
            VarOrRVar v = vit->second.var;
            stringstream s;

            Var t(unique_name(remove_dollar(v.name())+".1"));

            s << "split(Var(\"" << v.name() << "\"), Var(\"" << v.name()
                << "\"), Var(\"" << t.name() << "\"), " << factor << ")";

            // only add scheduling to defs that are not undef
            if (def==PURE_DEF) {
                F.split(v,v,t,factor);
                rF.pure_var_category.erase(v.name());
                rF.pure_var_category.erase(t.name());
                rF.pure_var_category.insert(make_pair(v.name(), vout));
                rF.pure_var_category.insert(make_pair(t.name(), vin));
                rF.pure_var_splits  .insert(make_pair(t.name(), v.name()));
                rF.pure_schedule.push_back(s.str());
                reassign_vartag_counts(rF.pure_var_category, rF.func.args(),
                        rF.pure_var_splits);
            } else {
                F.update(def).split(v,v,t,factor);
                rF.update_var_category[def].erase(v.name());
                rF.update_var_category[def].erase(t.name());
                rF.update_var_category[def].insert(make_pair(v.name(), vout));
                rF.update_var_category[def].insert(make_pair(t.name(), vin));
                rF.update_var_splits  [def].insert(make_pair(t.name(), v.name()));
                rF.update_schedule[def].push_back(s.str());
                reassign_vartag_counts(rF.update_var_category[def],
                        rF.func.updates()[def].args, rF.update_var_splits[def]);
            }
        }
    }
    return *this;
}

RecFilterSchedule& RecFilterSchedule::reorder(vector<VarTag> vtag) {
    for (int j=0; j<func_list.size(); j++) {
        RecFilterFunc& rF = recfilter.internal_function(func_list[j]);
        Func            F = Func(rF.func);

        map< int,vector<VarOrRVar> > vars;
        map< int,vector<VarOrRVar> >::iterator vit;

        for (int i=0; i<vtag.size(); i++) {
            map< int,vector<VarOrRVar> > vars_x = var_list_by_tag(rF, vtag[i]);
            for (vit=vars_x.begin(); vit!=vars_x.end(); vit++) {
                for (int k=0; k<vit->second.size(); k++) {
                    // check if this var is already in the list
                    bool already_added = false;
                    for (int u=0; !already_added && u<vars[vit->first].size(); u++) {
                        if (vars[vit->first][u].name() == vit->second[k].name()) {
                            already_added = true;
                        }
                    }
                    if (!already_added) {
                        vars[vit->first].push_back(vit->second[k]);
                    }
                }
            }
        }

        for (vit=vars.begin(); vit!=vars.end(); vit++) {
            int def = vit->first;
            vector<VarOrRVar> var_list = vit->second;
            stringstream s;

            if (var_list.size()>1) {                 // at least 2 to reorder
                s << "reorder(Internal::vec(";
                for (int i=0; i<var_list.size(); i++) {
                    if (i>0) {
                        s << ",";
                    }
                    s << "Var(\"" << var_list[i].name() << "\")";
                }
                s << "))";

                // only add scheduling to defs that are not undef
                if (def==PURE_DEF) {
                    if (!is_undef(F.values())) {
                        F.reorder(var_list);
                        rF.pure_schedule.push_back(s.str());
                    }
                } else {
                    if (!is_undef(F.update_values(def))) {
                        F.update(def).reorder(var_list);
                        rF.update_schedule[def].push_back(s.str());
                    }
                }
            } else {
                cerr << "Warning: VarTags provided to reorder() resulted in less than 2 variables" << endl;
            }
        }
    }
    return *this;
}

RecFilterSchedule& RecFilterSchedule::storage_layout(VarTag innermost, VarTag outermost) {
    for (int j=0; j<func_list.size(); j++) {
        RecFilterFunc& rF = recfilter.internal_function(func_list[j]);
        Func            F = Func(rF.func);

        // get the list of vars from the pure def
        vector<Var> var_list = F.args();

        // no need to reorder storage
        // - if function is same as final result
        // - if the function is not compute at root level
        // - if less than 2 variables to reorder
        if (!rF.func.schedule().compute_level().is_root() ||
                rF.func.name()==recfilter.name() || var_list.size()<2) {
            continue;
        }

        // access the variables in the order in which they were defined
        // extract innermost and outermost variables in separate lists
        vector<Var> innermost_var_list;
        vector<Var> middle_var_list;
        vector<Var> outermost_var_list;
        for (int i=0; i<var_list.size(); i++) {
            Var v = var_list[i];
            if (rF.pure_var_category.find(v.name()) != rF.pure_var_category.end()) {
                VarTag vt = rF.pure_var_category[v.name()];
                if (innermost!=INVALID && vt.same_except_count(innermost)) {
                    innermost_var_list.push_back(v);
                } else if (outermost!=INVALID && vt.same_except_count(outermost)) {
                    outermost_var_list.push_back(v);
                } else {
                    middle_var_list.push_back(v);
                }
            }
        }

        // add the vars in the order of innermost, middle and outermost
        var_list.clear();
        var_list.insert(var_list.end(), innermost_var_list.begin(), innermost_var_list.end());
        var_list.insert(var_list.end(), middle_var_list   .begin(), middle_var_list   .end());
        var_list.insert(var_list.end(), outermost_var_list.begin(), outermost_var_list.end());

        stringstream s;

        s << "reorder_storage(";
        for (int i=0; i<var_list.size(); i++) {
            if (i>0) {
                s  << ",";
            }
            s << "Var(\"" << var_list[i].name() << "\")";
        }
        s << ")";

        switch (var_list.size())
        {
            case 2: F.reorder_storage(
                            var_list[0],
                            var_list[1]); break;
            case 3: F.reorder_storage(
                            var_list[0],
                            var_list[1],
                            var_list[2]); break;
            case 4: F.reorder_storage(
                            var_list[0],
                            var_list[1],
                            var_list[2],
                            var_list[3]); break;
            case 5: F.reorder_storage(
                            var_list[0],
                            var_list[1],
                            var_list[2],
                            var_list[3],
                            var_list[4]); break;
            default:cerr << "Too many variables in reorder_storage()" << endl; assert(false); break;
        }
        rF.pure_schedule.push_back(s.str());
    }
    return *this;
}

RecFilterSchedule& RecFilterSchedule::reorder_storage(vector<VarTag> vtag) {
    for (int j=0; j<func_list.size(); j++) {
        RecFilterFunc& rF = recfilter.internal_function(func_list[j]);
        Func            F = Func(rF.func);

        // no need to reorder storage if the function is not compute at root level
        // don't reorder storage of final result
        if (!rF.func.schedule().compute_level().is_root() ||
                rF.func.name()==recfilter.name()) {
            continue;
        }

        vector<VarOrRVar> var_list;
        map< int,vector<VarOrRVar> >::iterator vit;

        for (int i=0; i<vtag.size(); i++) {
            map< int,vector<VarOrRVar> > vars_x = var_list_by_tag(rF, vtag[i]);
            for (vit=vars_x.begin(); vit!=vars_x.end(); vit++) {
                if (vit->first == PURE_DEF) {
                    for (int k=0; k<vit->second.size(); k++) {
                        // check if this var is already in the list
                        bool already_added = false;
                        for (int u=0; !already_added && u<var_list.size(); u++) {
                            if (var_list[u].name() == vit->second[k].name()) {
                                already_added = true;
                            }
                        }
                        if (!already_added) {
                            var_list.push_back(vit->second[k]);
                        }
                    }
                }
            }
        }

        stringstream s;

        if (var_list.size()>1) {                 // at least 2 to reorder
            s << "reorder_storage(";
            for (int i=0; i<var_list.size(); i++) {
                if (i>0) {
                    s  << ",";
                }
                s << "Var(\"" << var_list[i].name() << "\")";
            }
            s << ")";

            switch (var_list.size())
            {
                case 2: F.reorder_storage(
                                var_list[0].var,
                                var_list[1].var); break;
                case 3: F.reorder_storage(
                                var_list[0].var,
                                var_list[1].var,
                                var_list[2].var); break;
                case 4: F.reorder_storage(
                                var_list[0].var,
                                var_list[1].var,
                                var_list[2].var,
                                var_list[3].var); break;
                case 5: F.reorder_storage(
                                var_list[0].var,
                                var_list[1].var,
                                var_list[2].var,
                                var_list[3].var,
                                var_list[4].var); break;
                default:cerr << "Too many variables in reorder_storage()" << endl; assert(false); break;
            }
            rF.pure_schedule.push_back(s.str());
        } else {
            cerr << "Warning: VarTags provided to reorder_storage() resulted in less than 2 variables" << endl;
        }
    }
    return *this;
}<|MERGE_RESOLUTION|>--- conflicted
+++ resolved
@@ -230,24 +230,20 @@
         Func consumer_func;
         Var  consumer_var;
 
-        if (rF.external_consumer_func.defined()) {
-            // use an external function as consumer and loop level
-            consumer_func = rF.external_consumer_func;
-            consumer_var  = rF.external_consumer_var;
-        } else {
-
-            // use an internal Func as consumer, go to all internal
-            // functions and find one that is the producer of this function
-            bool found = false;
-            for (int i=0; i<func_list.size() && !found; i++) {
-                RecFilterFunc& rf = recfilter.internal_function(func_list[i]);
-                if (rf.func_category==REINDEX && rf.producer_func==F.name()) {
-<<<<<<< HEAD
-                    if (consumer_func.defined()) {
-                        cerr << F.name() << " cannot be computed locally in another function "
-                            << "because it is has multiple consumers" << endl;
-                        assert(false);
-                    }
+        // go to all internal functions and find one whose producer is this function
+        // there can be at most 1 such function
+        bool found = false;
+        for (int i=0; i<func_list.size() && !found; i++) {
+            RecFilterFunc& rf = recfilter.internal_function(func_list[i]);
+            if (rf.func_category==REINDEX && rf.producer_func==F.name()) {
+                found = true;
+
+                // if this has an external consumer then just
+                // use the external consumer
+                if (rf.external_consumer_func.defined()) {
+                    consumer_func = rf.external_consumer_func;
+                    consumer_var  = rf.external_consumer_var;
+                } else {
                     consumer_func = Func(rf.func);
                     consumer_func.compute_root();
                     rf.pure_schedule.push_back("compute_root()");
@@ -261,38 +257,11 @@
                         map<int,VarOrRVar> outer_vlist = var_by_tag(rf, VarTag(OUTER,0));
                         if (outer_vlist.find(PURE_DEF) == outer_vlist.end()) {
                             cerr << F.name() << " cannot be computed locally in another function "
-                                << "because the external function does not have a tile "
-                                << "index where " << F.name() << " can be computed" << endl;
+                                << "because the function calling it does not seem to have outer "
+                                << "variable where " << F.name() << " can be computed" << endl;
                             assert(false);
-=======
-                    found = true;
-
-                    // if the consumer has an external consumer then just
-                    // use the external consumer
-                    if (rf.external_consumer_func.defined()) {
-                        consumer_func = rf.external_consumer_func;
-                        consumer_var  = rf.external_consumer_var;
-                    } else {
-                        consumer_func = Func(rf.func);
-                        consumer_func.compute_root();
-                        rf.pure_schedule.push_back("compute_root()");
-
-                        // find the innermost tile index to use as loop level
-                        // GPU targets - this is CUDA tile index x
-                        // CPU targets - this is first OUTER index
-                        if (recfilter.target().has_gpu_feature()) {
-                            consumer_var = Var::gpu_blocks();
-                        } else{
-                            map<int,VarOrRVar> outer_vlist = var_by_tag(rf, VarTag(OUTER,0));
-                            if (outer_vlist.find(PURE_DEF) == outer_vlist.end()) {
-                                cerr << F.name() << " cannot be computed locally in another function "
-                                    << "because the function calling it does not seem to have outer "
-                                    << "variable where " << F.name() << " can be computed" << endl;
-                                assert(false);
-                            }
-                            consumer_var = outer_vlist.find(PURE_DEF)->second.var;
->>>>>>> 9c0c7cd5
                         }
+                        consumer_var = outer_vlist.find(PURE_DEF)->second.var;
                     }
                 }
             }
