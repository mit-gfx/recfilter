#include <iostream>
#include <cstdio>
#include <cmath>

#include <Halide.h>

#include "../../lib/gaussian_weights.h"
#include "../../lib/split.h"

#define MAX_THREAD 192

using namespace Halide;

using std::vector;
using std::string;
using std::cerr;
using std::endl;

int main(int argc, char **argv) {
    Arguments args("gauss_cognex_direct", argc, argv);

    bool nocheck = args.nocheck;
    int  width  = args.width;
    int  height = args.width;
    int  tile   = args.block;

    Image<float> random_image = generate_random_image<float>(width,height);

    ImageParam image(type_of<float>(), 2);
    image.set(random_image);

    // ----------------------------------------------------------------------------------------------

    float sigma = 4.0f;
    int   box   = gaussian_box_filter(3, sigma); // approx Gaussian with 3 box filters
    float norm  = std::pow(box, 3*2);            // normalizing factor

    // ----------------------------------------------------------------------------------------------

    int order     = 3;
    int num_scans = 2;

    Image<float> W(num_scans,order);
    W(0,0) = 3.0f; W(0,1) = -3.0f; W(0,2) = 1.0f;
    W(1,0) = 3.0f; W(1,1) = -3.0f; W(1,2) = 1.0f;

    Func I("I");
    Func S("S");
    Func G("G");

    Var x ("x"),  y("y");
    Var xi("xi"), yi("yi");
    Var xo("xo"), yo("yo");

    RDom rx(0, image.width(), "rx");
    RDom ry(0, image.height(),"ry");

    RDom rxi(0, tile, "rxi");
    RDom ryi(0, tile, "ryi");

    I(x,y) = image(clamp(x,0,image.width()-1), clamp(y,0,image.height()-1));

    // convolve image with third derivative of three box filters
<<<<<<< HEAD
    // boundary conditions at x=0 and y=0
    S(x,y) =
            ( 1.0f * I(x+0*box,y+0*box) +
             -3.0f * I(x+1*box,y+0*box) +
              3.0f * I(x+2*box,y+0*box) +
             -1.0f * I(x+3*box,y+0*box) +
             -3.0f * I(x+0*box,y+1*box) +
              9.0f * I(x+1*box,y+1*box) +
             -9.0f * I(x+2*box,y+1*box) +
              3.0f * I(x+3*box,y+1*box) +
              3.0f * I(x+0*box,y+2*box) +
             -9.0f * I(x+1*box,y+2*box) +
              9.0f * I(x+2*box,y+2*box) +
             -3.0f * I(x+3*box,y+2*box) +
             -1.0f * I(x+0*box,y+3*box) +
              3.0f * I(x+1*box,y+3*box) +
             -3.0f * I(x+2*box,y+3*box) +
              1.0f * I(x+3*box,y+3*box)) / norm;
=======
    S(x,y) = (1.0f * I(x+0*box,y+0*box)
             -3.0f * I(x+1*box,y+0*box)
              3.0f * I(x+2*box,y+0*box)
             -1.0f * I(x+3*box,y+0*box)
             -3.0f * I(x+0*box,y+1*box)
              9.0f * I(x+1*box,y+1*box)
             -9.0f * I(x+2*box,y+1*box)
              3.0f * I(x+3*box,y+1*box)
              3.0f * I(x+0*box,y+2*box)
             -9.0f * I(x+1*box,y+2*box)
              9.0f * I(x+2*box,y+2*box)
             -3.0f * I(x+3*box,y+2*box)
             -1.0f * I(x+0*box,y+3*box)
              3.0f * I(x+1*box,y+3*box)
             -3.0f * I(x+2*box,y+3*box)
              1.0f * I(x+3*box,y+3*box)) / norm;

>>>>>>> 2ac0c103

    // triple integral via third order filter
    S(rx,y) = S(rx,y) +
        select(rx>0, W(0,0)*S(max(0,rx-1),y), 0.0f) +
        select(rx>1, W(0,1)*S(max(0,rx-2),y), 0.0f) +
        select(rx>2, W(0,2)*S(max(0,rx-3),y), 0.0f);

    S(x,ry) = S(x,ry) +
        select(ry>0, W(1,0)*S(x,max(0,ry-1)), 0.0f) +
        select(ry>1, W(1,1)*S(x,max(0,ry-2)), 0.0f) +
        select(ry>2, W(1,2)*S(x,max(0,ry-3)), 0.0f);

    G(x,y) = S(x,y);

    split(S,W,
            Internal::vec(  0,  1),
            Internal::vec(  x,  y),
            Internal::vec( xi, yi),
            Internal::vec( xo, yo),
            Internal::vec( rx, ry),
            Internal::vec(rxi,ryi),
            Internal::vec(order,order), true);

    inline_function(G, "I");
    inline_function(G, "S");

    // ----------------------------------------------------------------------------------------------

    map<string,Func> functions = extract_func_calls(S);
    map<string,Func>::iterator f    = functions.begin();
    map<string,Func>::iterator fend = functions.end();
    for (; f!=fend; f++) {
        cerr << f->second << endl;
        f->second.compute_root();
    }

    Target target = get_jit_target_from_environment();
    if (target.has_gpu_feature() || (target.features & Target::GPUDebug)) {
    }

    // ----------------------------------------------------------------------------------------------

    cerr << "\nJIT compilation ... " << endl;
    G.compile_jit();

    Buffer hl_out_buff(type_of<float>(), width,height);
    {
        Timer t("Running ... ");
        G.realize(hl_out_buff);
    }
    hl_out_buff.copy_to_host();
    hl_out_buff.free_dev_buffer();

    // ----------------------------------------------------------------------------------------------

    if (!nocheck) {
        cerr << "\nChecking difference ...\n" << endl;
        Image<float> hl_out(hl_out_buff);
        Image<float> ref = reference_gaussian(random_image, sigma);
        cerr << "Difference with true Gaussian \n" << CheckResultVerbose(ref,hl_out) << endl;
    }

    return 0;
}<|MERGE_RESOLUTION|>--- conflicted
+++ resolved
@@ -61,8 +61,6 @@
     I(x,y) = image(clamp(x,0,image.width()-1), clamp(y,0,image.height()-1));
 
     // convolve image with third derivative of three box filters
-<<<<<<< HEAD
-    // boundary conditions at x=0 and y=0
     S(x,y) =
             ( 1.0f * I(x+0*box,y+0*box) +
              -3.0f * I(x+1*box,y+0*box) +
@@ -80,25 +78,6 @@
               3.0f * I(x+1*box,y+3*box) +
              -3.0f * I(x+2*box,y+3*box) +
               1.0f * I(x+3*box,y+3*box)) / norm;
-=======
-    S(x,y) = (1.0f * I(x+0*box,y+0*box)
-             -3.0f * I(x+1*box,y+0*box)
-              3.0f * I(x+2*box,y+0*box)
-             -1.0f * I(x+3*box,y+0*box)
-             -3.0f * I(x+0*box,y+1*box)
-              9.0f * I(x+1*box,y+1*box)
-             -9.0f * I(x+2*box,y+1*box)
-              3.0f * I(x+3*box,y+1*box)
-              3.0f * I(x+0*box,y+2*box)
-             -9.0f * I(x+1*box,y+2*box)
-              9.0f * I(x+2*box,y+2*box)
-             -3.0f * I(x+3*box,y+2*box)
-             -1.0f * I(x+0*box,y+3*box)
-              3.0f * I(x+1*box,y+3*box)
-             -3.0f * I(x+2*box,y+3*box)
-              1.0f * I(x+3*box,y+3*box)) / norm;
-
->>>>>>> 2ac0c103
 
     // triple integral via third order filter
     S(rx,y) = S(rx,y) +
